--- conflicted
+++ resolved
@@ -18,17 +18,9 @@
 from . import api  # noqa
 from . import core  # noqa
 from . import sql_lab  # noqa
-<<<<<<< HEAD
-from . import dashboard # noqa
-from . import annotations # noqa
-from . import datasource # noqa
-from . import schedules # noqa
-from . import tags # noqa
-from . import lyft # noqa
-=======
 from . import dashboard  # noqa
 from . import annotations  # noqa
 from . import datasource  # noqa
 from . import schedules  # noqa
 from . import tags  # noqa
->>>>>>> 5994e432
+from . import lyft # noqa